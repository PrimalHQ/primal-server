--- conflicted
+++ resolved
@@ -42,12 +42,9 @@
 end
 BOOKMARKS=10003
 HIGHLIGHT=9802
-<<<<<<< HEAD
 PICTURE=20 # NIP-68
 FOLLOW_PACK=39089
-=======
 REPORTING=1984
->>>>>>> dcf0c415
 
 struct Event
     id::EventId # <32-bytes lowercase hex-encoded sha256 of the the serialized event data>
