#module DB

import DataStructures
using DataStructures: Accumulator, CircularBuffer, SortedDict, SortedSet
using UnicodePlots: barplot
using BenchmarkTools: prettytime
using Printf: @sprintf
import StaticArrays
using ReadWriteLocks: ReadWriteLock, ReadLock, WriteLock, read_lock, write_lock, lock!, unlock!

# using .Threads: @threads
# macro threads(a); esc(a); end

using Lazy: @forward
import Dates

import ..Utils
using ..Utils: ThreadSafe, Throttle, GCTask, stop

import ..Nostr
import ..Bech32
import ..Fetching

include("sqlite.jl")
include("psql2.jl")

hashfunc(::Type{Nostr.EventId}) = eid->eid.hash[32]
hashfunc(::Type{Nostr.PubKeyId}) = pk->pk.pk[32]
hashfunc(::Type{Tuple{Nostr.PubKeyId, Nostr.EventId}}) = p->p[1].pk[32]

MAX_MESSAGE_SIZE = Ref(500_000) |> ThreadSafe
kindints = [map(Int, collect(instances(Nostr.Kind))); [Nostr.BOOKMARKS, Nostr.HIGHLIGHT, Nostr.REPORTING]]

term_lines = try parse(Int, strip(read(`tput lines`, String))) catch _ 15 end
threadprogress = Dict{Int, Any}() |> ThreadSafe
PROGRESS_COMPLETE = -1
progress_periodic_update = Throttle(; period=0.2)
function term_progress(fn, cnt, stats, progstr, tstart)
    #return
    tid = Threads.threadid()
    function render()
        bio = IOBuffer()
        Utils.clear_screen(bio)

        m = 1
        for (tid, (fn, cnt)) in sort(collect(threadprogress), by=kv->kv[1])
            Utils.move_cursor(bio, max(term_lines-tid-m, 1), 1)
            print(bio, @sprintf "%2d %9s  %s" tid (cnt == PROGRESS_COMPLETE ? "" : string(cnt)) fn)
        end

        Utils.move_cursor(bio, term_lines-m, 1)
        print(bio, "$(trunc(Int, time()-tstart))s $(progstr) ",
              (@sprintf "gclive: %.1fGB" Base.gc_live_bytes()/1024^3),
              " #msg: $(stats[:msg]) #any: $(stats[:any]) #exceptions: $(stats[:exceptions]) #eventhooks: $(stats[:eventhooks])-$(stats[:eventhooksexecuted]) ")

        Utils.move_cursor(bio, term_lines, 1)

        print(String(take!(bio)))
        flush(stdout)
    end
    lock(threadprogress) do threadprogress
        threadprogress[tid] = (cnt == PROGRESS_COMPLETE ? "" : fn, cnt)
        cnt == PROGRESS_COMPLETE ? render() : progress_periodic_update(render)
    end
end

SHOW_PROGRESS = Ref(true)
PRINT_EXCEPTIONS = Ref(false)

function incr(v::Ref; by=1)
    by == 0 && return
    v[] += by
end
function incr(v::ThreadSafe; by=1)
    by == 0 && return
    lock(v) do v
        incr(v; by)
    end
end
decr(v; by=1) = incr(v; by=-by)

scope_times = Dict{Symbol, Float64}()
function scope(body::Function, sym::Symbol)
    r = @timed body()
    incr(scope_times, sym; by=r.time)
    r.value
end

stat_names = Set([:msg,
                  :verifyerr,
                  :seen,
                  :seenearly,
                  :parseerr,
                  :exceptions,
                  :any,
                  :tags,
                  :pubnotes,
                  :directmsgs,
                  :eventdeletions,
                  :reactions,
                  :replies,
                  :mentions,
                  :reposts,
                  :pubkeys,
                  :users,
                  :zaps,
                  :satszapped,
                  :eventhooks,
                  :eventhooksexecuted,
                  :scheduledhooks,
                  :scheduledhooksexecuted,
                  :scoresexpired,
                 ])

function load_stats(stats_filename::String)
    stats = Dict{Symbol, Int}()
    isfile(stats_filename) && open(stats_filename) do f
        for (k, v) in JSON.parse(read(f, String))
            stats[Symbol(k)] = v 
        end
    end
    stats
end

Base.@kwdef struct StorageCommons{DBDict}
    params = (; DBDict)

    dbargs = (; rootdirectory=abspath("."))

    tstart = Ref(time())

    exceptions = CircularBuffer(500) |> ThreadSafe

    latest_file_positions = DBDict(String, Int, "latest_file_positions"; dbargs...) |> ThreadSafe

    stats_filename = "$(dbargs.rootdirectory)/stats.json"
    stats = load_stats(stats_filename) |> ThreadSafe
    stats_saving_periodically = Throttle(; period=0.2)

    message_processors = SortedDict{Symbol, Function}() |> ThreadSafe

    gc_task = Ref{Union{Nothing, GCTask}}(nothing)
end

function load_stats(commons::StorageCommons)
    lock(commons.stats) do stats
        merge!(stats, load_stats(commons.stats_filename))
    end
end

function save_stats(commons::StorageCommons)
    lock(commons.stats) do stats
        open(commons.stats_filename * ".tmp", "w+") do f
            write(f, JSON.json(stats))
        end
        mv(commons.stats_filename * ".tmp", commons.stats_filename; force=true)
    end
end

function import_msg_into_storage(msg::String, commons::StorageCommons)
    commons.stats_saving_periodically() do 
        save_stats(commons)
    end
end

abstract type EventStorage end

function incr(stats::Dict{Symbol, Int}, prop::Symbol; by=1)
    stats[prop] = get(stats, prop, 0) + by
    nothing
end

function incr(est::EventStorage, prop::Symbol; by=1)
    incr(est.commons.stats, prop; by)
end

function catch_exception(body::Function, est::EventStorage, args...)
    try
        body()
    catch ex
        incr(est, :exceptions)
        push!(est.commons.exceptions, (Dates.now(), ex, args...))
        PRINT_EXCEPTIONS[] && print_exceptions()
    end
end

struct OpenedFile
    io::IOStream
    t_last_write::Ref{Float64}
end

Base.@kwdef struct DeduplicatedEventStorage <: EventStorage
    dbargs = (; )
    commons = StorageCommons{SqliteDict}(; dbargs)

    deduped_events = ShardedSqliteSet(Nostr.EventId, "deduped_events"; dbargs...,
                                      init_queries=["create table if not exists kv (
                                                       event_id blob not null,
                                                       pubkey blob not null,
                                                       kind int not null,
                                                       created_at int not null,
                                                       processed_at int not null,
                                                       file_position int not null,
                                                       times_seen int not null
                                                     )",
                                                    "create index if not exists kv_event_id_idx on kv (event_id asc)",
                                                    "create index if not exists kv_created_at_idx on kv (created_at asc)",
                                                   ])

    files = Dict{String, OpenedFile}() |> ThreadSafe

    max_open_file_age = 2*60
    close_files_periodically = Throttle(; period=10.0)
end

Base.@kwdef struct CacheStorage{SCommons, DBDict, DBSet, MembershipDBDict} <: EventStorage
    params = (; SCommons, DBDict, DBSet, MembershipDBDict)

    dbargs = (; )
    commons = SCommons(; dbargs)

    readonly = Ref(false)

    pqconnstr::Union{String,Symbol}

    verification_enabled = true

    auto_fetch_missing_events = false
    disable_trustrank = false

    event_processors = SortedDict{Symbol, Function}() |> ThreadSafe

    tidcnts = Accumulator{Int, Int}() |> ThreadSafe

    periodic_task_running = Ref(false)
    periodic_task = Ref{Union{Nothing, Task}}(nothing)

    # event_ids      = DBSet(Nostr.EventId, "event_ids"; dbargs...)
    events = DBDict(Nostr.EventId, Nostr.Event, "events"; dbargs...)
    # events = DBDict(Nostr.EventId, Nostr.Event, "events"; dbargs...,
    #                 keycolumn="id", 
    #                 valuecolumn="json_build_object('id', encode(id, 'hex'), 'pubkey', encode(pubkey, 'hex'), 'created_at', created_at, 'kind', kind, 'tags', tags, 'content', content, 'sig', encode(sig, 'hex'))::text")

    event_created_at = DBDict(Nostr.EventId, Int, "event_created_at"; dbargs...,
                                 keycolumn="event_id", valuecolumn="created_at",
                                 init_queries=["!create table if not exists event_created_at (
                                                  event_id blob not null,
                                                  created_at int not null,
                                                  primary key (event_id)
                                                )",
                                               "create index if not exists event_created_at_created_at_idx on event_created_at (created_at desc)"])

    pubkey_events = DBSet(Nostr.PubKeyId, "pubkey_events"; dbargs..., # no replies, no mentions
                             init_queries=["!create table if not exists pubkey_events (
                                              pubkey blob not null,
                                              event_id blob not null,
                                              created_at int not null,
                                              is_reply int not null
                                            )",
                                           "create index if not exists pubkey_events_pubkey_idx on pubkey_events (pubkey asc)",
                                           "create index if not exists pubkey_events_created_at_idx on pubkey_events (created_at asc)",
                                           "create index if not exists pubkey_events_pubkey_created_at_idx on pubkey_events (pubkey, created_at)",
                                           "create index if not exists pubkey_events_pubkey_is_reply_idx on pubkey_events (pubkey, is_reply)",
                                          ])
    pubkey_ids = DBSet(Nostr.PubKeyId, "pubkey_ids"; dbargs...)

    pubkey_followers = DBSet(Nostr.PubKeyId, "pubkey_followers"; dbargs...,
                                init_queries=["!create table if not exists pubkey_followers (
                                                 pubkey blob not null,
                                                 follower_pubkey blob not null,
                                                 follower_contact_list_event_id blob not null
                                               )",
                                              "create index if not exists pubkey_followers_pubkey_idx on pubkey_followers (pubkey asc)",
                                              "create index if not exists pubkey_followers_follower_pubkey_idx on pubkey_followers (follower_pubkey asc)",
                                              "create index if not exists pubkey_followers_follower_contact_list_event_id_idx on pubkey_followers (follower_contact_list_event_id asc)"])
    pubkey_followers_cnt = DBDict(Nostr.PubKeyId, Int, "pubkey_followers_cnt"; dbargs...,
                                  init_extra_indexes=["create index if not exists pubkey_followers_cnt_value_idx on pubkey_followers_cnt (value desc)"])

    contact_lists = DBDict(Nostr.PubKeyId, Nostr.EventId, "contact_lists"; dbargs...)
    meta_data = DBDict(Nostr.PubKeyId, Nostr.EventId, "meta_data"; dbargs...)

    event_stats_init_queries = table ->
    ["!create table if not exists $table (
         event_id blob not null,
         author_pubkey blob not null,
         created_at int not null,
         likes int not null,
         replies int not null,
         mentions int not null,
         reposts int not null,
         zaps int not null,
         satszapped int not null,
         score int not null,
         score24h int not null,
         primary key (event_id)
     )",
     "create index if not exists $(table)_author_pubkey_idx on $table (author_pubkey asc)",
     "create index if not exists $(table)_created_at_idx on $table (created_at desc)",
     "create index if not exists $(table)_score_idx on $table (score desc)",
     "create index if not exists $(table)_score24h_idx on $table (score24h desc)",
     "create index if not exists $(table)_satszapped_idx on $table (satszapped desc)",
     "create index if not exists $(table)_created_at_satszapped_idx on $table (created_at, satszapped desc)",
     "create index if not exists $(table)_created_at_score24h_idx on $table (created_at, score24h desc)",
    ]
    event_stats = DBSet(Nostr.EventId, "event_stats"; dbargs...,
                        init_queries=event_stats_init_queries("event_stats"))
    # event_stats_by_pubkey = DBSet(Nostr.PubKeyId, "event_stats_by_pubkey"; dbargs...,
    #                               init_queries=event_stats_init_queries("event_stats_by_pubkey"))

    event_replies = DBSet(Nostr.EventId, "event_replies"; dbargs...,
                             init_queries=["!create table if not exists event_replies (
                                              event_id blob not null,
                                              reply_event_id blob not null,
                                              reply_created_at int not null
                                            )",
                                           "create index if not exists event_replies_event_id_idx on event_replies (event_id asc)",
                                           "create index if not exists event_replies_reply_created_at_idx on event_replies (reply_created_at asc)"])
    event_thread_parents = DBDict(Nostr.EventId, Nostr.EventId, "event_thread_parents"; dbargs...)

    event_hooks = DBSet(Nostr.EventId, "event_hooks"; dbargs...,
                           init_queries=["!create table if not exists event_hooks (
                                            event_id blob not null,
                                            funcall text not null
                                          )",
                                         "create index if not exists event_hooks_event_id_idx on event_hooks (event_id asc)"])

    scheduled_hooks = DBSet(Int, "scheduled_hooks"; dbargs...,
                                 init_queries=["!create table if not exists scheduled_hooks (
                                                  execute_at int not null,
                                                  funcall text not null
                                               )",
                                               "create index if not exists scheduled_hooks_execute_at_idx on scheduled_hooks (execute_at asc)"])

    event_pubkey_actions = DBSet(Nostr.EventId, "event_pubkey_actions"; dbargs...,
                                    init_queries=["!create table if not exists event_pubkey_actions (
                                                     event_id blob not null,
                                                     pubkey blob not null,
                                                     created_at int not null,
                                                     updated_at int not null,
                                                     replied int not null,
                                                     liked int not null,
                                                     reposted int not null,
                                                     zapped int not null,
                                                     primary key (event_id, pubkey)
                                                  )",
                                                  "create index if not exists event_pubkey_actions_event_idx on event_pubkey_actions (event_id asc)",
                                                  "create index if not exists event_pubkey_actions_pubkey_idx on event_pubkey_actions (pubkey asc)",
                                                  "create index if not exists event_pubkey_actions_created_at_idx on event_pubkey_actions (created_at desc)",
                                                  "create index if not exists event_pubkey_actions_updated_at_idx on event_pubkey_actions (updated_at desc)",
                                                 ])

    event_pubkey_action_refs = DBSet(Nostr.EventId, "event_pubkey_action_refs"; dbargs...,
                                        init_queries=["!create table if not exists event_pubkey_action_refs (
                                                         event_id blob not null,
                                                         ref_event_id blob not null,
                                                         ref_pubkey blob not null,
                                                         ref_created_at int not null,
                                                         ref_kind int not null
                                                      )",
                                                      "create index if not exists event_pubkey_action_refs_event_id_idx on event_pubkey_action_refs (event_id asc)",
                                                      "create index if not exists event_pubkey_action_refs_ref_event_id_idx on event_pubkey_action_refs (ref_event_id asc)",
                                                      "create index if not exists event_pubkey_action_refs_ref_created_at_idx on event_pubkey_action_refs (ref_created_at desc)",
                                                      "create index if not exists event_pubkey_action_refs_event_id_ref_pubkey_idx on event_pubkey_action_refs (event_id asc, ref_pubkey asc)",
                                                      "create index if not exists event_pubkey_action_refs_event_id_ref_kind_idx on event_pubkey_action_refs (event_id asc, ref_kind asc)",
                                                     ])

    deleted_events = DBDict(Nostr.EventId, Nostr.EventId, "deleted_events"; dbargs...,
                            keycolumn="event_id", valuecolumn="deletion_event_id")

    mute_list   = DBDict(Nostr.PubKeyId, Nostr.EventId, "mute_list"; dbargs...)
    mute_list_2 = DBDict(Nostr.PubKeyId, Nostr.EventId, "mute_list_2"; dbargs...)
    mute_lists  = DBDict(Nostr.PubKeyId, Nostr.EventId, "mute_lists"; dbargs...)
    allow_list  = DBDict(Nostr.PubKeyId, Nostr.EventId, "allow_list"; dbargs...)
    parameterized_replaceable_list = DBSet(Nostr.PubKeyId, "parameterized_replaceable_list"; dbargs...,
                                              init_queries=["!create table if not exists parameterized_replaceable_list (
                                                            pubkey blob not null,
                                                            identifier text not null,
                                                            created_at int not null,
                                                            event_id blob not null
                                                            )",
                                                            "create index if not exists parameterized_replaceable_list_pubkey_idx on     parameterized_replaceable_list (pubkey asc)",
                                                            "create index if not exists parameterized_replaceable_list_identifier_idx on parameterized_replaceable_list (identifier asc)",
                                                            "create index if not exists parameterized_replaceable_list_created_at_idx on parameterized_replaceable_list (created_at desc)"])

    pubkey_directmsgs = DBSet(Nostr.PubKeyId, "pubkey_directmsgs"; dbargs...,
                                 keycolumn="receiver", valuecolumn="event_id",
                                 init_queries=["!create table if not exists pubkey_directmsgs (
                                                  receiver blob not null,
                                                  sender blob not null,
                                                  created_at int not null,
                                                  event_id blob not null
                                               )",
                                               "create index if not exists pubkey_directmsgs_receiver_idx   on pubkey_directmsgs (receiver asc)",
                                               "create index if not exists pubkey_directmsgs_sender_idx     on pubkey_directmsgs (sender asc)",
                                               "create index if not exists pubkey_directmsgs_receiver_sender_idx on pubkey_directmsgs (receiver asc, sender asc)",
                                               "create index if not exists pubkey_directmsgs_receiver_event_id_idx on pubkey_directmsgs (receiver asc, event_id asc)",
                                               "create index if not exists pubkey_directmsgs_created_at_idx on pubkey_directmsgs (created_at desc)"])

    pubkey_directmsgs_cnt = DBSet(Nostr.PubKeyId, "pubkey_directmsgs_cnt"; dbargs...,
                                     keycolumn="receiver", valuecolumn="cnt",
                                     init_queries=["!create table if not exists pubkey_directmsgs_cnt (
                                                      receiver blob not null,
                                                      sender blob,
                                                      cnt int not null,
                                                      latest_at int not null,
                                                      latest_event_id blob not null
                                                   )",
                                                   "create index if not exists pubkey_directmsgs_cnt_receiver_idx on pubkey_directmsgs_cnt (receiver asc)",
                                                   "create index if not exists pubkey_directmsgs_cnt_sender_idx   on pubkey_directmsgs_cnt (sender asc)",
                                                   "create index if not exists pubkey_directmsgs_cnt_receiver_sender_idx on pubkey_directmsgs_cnt (receiver asc, sender asc)",
                                                  ])
    pubkey_directmsgs_cnt_lock = ReentrantLock()

    zap_receipts = DBSet(Nostr.EventId, "og_zap_receipts"; dbargs...,
                           init_queries=["!create table if not exists og_zap_receipts (
                                         zap_receipt_id blob not null,
                                         created_at int not null,
                                         sender blob,
                                         receiver blob,
                                         amount_sats int not null,
                                         event_id blob
                                         )",
                                         "create index if not exists og_zap_receipts_sender_idx on og_zap_receipts (sender asc)",
                                         "create index if not exists og_zap_receipts_receiver_idx on og_zap_receipts (receiver asc)",
                                         "create index if not exists og_zap_receipts_created_at_idx on og_zap_receipts (created_at asc)",
                                         "create index if not exists og_zap_receipts_amount_sats_idx on og_zap_receipts (amount_sats desc)",
                                         "create index if not exists og_zap_receipts_event_id_idx on og_zap_receipts (event_id asc)",
                                        ])
    # ext:

    pubkey_zapped = DBSet(Nostr.PubKeyId, "pubkey_zapped"; dbargs...,
                             init_queries=["!create table if not exists pubkey_zapped (
                                              pubkey blob not null,
                                              zaps int not null,
                                              satszapped int not null,
                                              primary key (pubkey)
                                            )",
                                           "create index if not exists pubkey_zapped_zaps_idx on pubkey_zapped (zaps desc)",
                                           "create index if not exists pubkey_zapped_satszapped_idx on pubkey_zapped (satszapped desc)"])

    score_expiry = DBSet(Nostr.EventId, "score_expiry"; dbargs...,
                            init_queries=["!create table if not exists score_expiry (
                                             event_id blob not null,
                                             author_pubkey blob not null,
                                             change int not null,
                                             expire_at int not null
                                           )",
                                          "create index if not exists score_expiry_event_id_idx on score_expiry (event_id asc)",
                                          "create index if not exists score_expiry_expire_at_idx on score_expiry (expire_at asc)"])

    relays = DBDict(String, Int, "relays"; dbargs...,
                    init_queries=["!create table if not exists relays (
                                     url text not null,
                                     times_referenced int not null,
                                     primary key (url)
                                   )",
                                  "create index if not exists relays_times_referenced_idx on relays (times_referenced desc)",
                                 ])

    # app settings:
    app_settings = MembershipDBDict(Nostr.PubKeyId, Nostr.Event, "app_settings"; connsel=pqconnstr,
                                       init_extra_columns=", accessed_at int8, created_at int8, event_id bytea",
                                       init_extra_indexes=["create index if not exists app_settings_accessed_at_idx on app_settings (accessed_at desc)"])

    app_settings_event_id = MembershipDBDict(Nostr.PubKeyId, Nostr.EventId, "app_settings_event_id"; connsel=pqconnstr,
                                              init_extra_columns=", created_at int8, accessed_at int8",
                                              init_extra_indexes=["create index if not exists app_settings_event_id_created_at_idx  on app_settings_event_id (created_at desc)",
                                                                  "create index if not exists app_settings_event_id_accessed_at_idx on app_settings_event_id (accessed_at desc)",
                                                                 ])
 
    app_settings_log = MembershipDBDict(Nostr.PubKeyId, Nostr.Event, "app_settings_log"; connsel=pqconnstr,
                                           init_queries=["create table if not exists app_settings_log (
                                                         pubkey bytea not null,
                                                         event json not null,
                                                         accessed_at int8 not null
                                                         )",
                                                         "create index if not exists app_settings_log_pubkey_idx on app_settings_log (pubkey asc)",
                                                         "create index if not exists app_settings_log_accessed_at_idx on app_settings_log (accessed_at desc)",
                                                        ])

    # notifications:
    notification_settings = MembershipDBDict(Nostr.PubKeyId, Bool, "notification_settings"; connsel=pqconnstr,
                                             init_queries=["create table if not exists notification_settings (
                                                           pubkey bytea not null,
                                                           type varchar(100) not null,
                                                           enabled bool not null
                                                           )",
                                                           "create index if not exists notification_settings_pubkey_idx on notification_settings (pubkey asc)",
                                                          ])

    pubkey_notifications_seen = MembershipDBDict(Nostr.PubKeyId, Int, "pubkey_notifications_seen"; connsel=pqconnstr,
                                                keycolumn="pubkey", valuecolumn="seen_until",
                                                init_extra_indexes=["create index if not exists pubkey_notifications_seen_seen_until_idx on pubkey_notifications_seen (seen_until desc)"])

    pubkey_notifications = DBSet(Nostr.PubKeyId, "pubkey_notifications"; dbargs...,
                                    init_queries=["!create table if not exists pubkey_notifications (
                                                     pubkey blob not null,
                                                     created_at int not null,
                                                     type int not null,
                                                     arg1 blob not null,
                                                     arg2 blob,
                                                     arg3 text,
                                                     arg4 text
                                                   )",
                                                  "create index if not exists pubkey_notifications_pubkey_idx on pubkey_notifications (pubkey)",
                                                  "create index if not exists pubkey_notifications_pubkey_created_at_idx on pubkey_notifications (pubkey asc, created_at desc)",
                                                  "create index if not exists pubkey_notifications_created_at_idx on pubkey_notifications (created_at desc)",
                                                  "create index if not exists pubkey_notifications_type_idx on pubkey_notifications (type)",
                                                  "create index if not exists pubkey_notifications_arg1_idx on pubkey_notifications (arg1)",
                                                  "create index if not exists pubkey_notifications_arg2_idx on pubkey_notifications (arg2)",
                                                 ])

    pubkey_notification_cnts_init = "!create table if not exists pubkey_notification_cnts (
      pubkey blob not null,
      $(join(["type$(i|>Int) int not null default 0" for i in instances(DB.NotificationType)], ',')),
      primary key (pubkey)
    )
    "
    pubkey_notification_cnts = DBSet(Nostr.PubKeyId, "pubkey_notification_cnts"; dbargs...,
                                       keycolumn="pubkey",
                                       init_queries=[pubkey_notification_cnts_init,
                                                     "create index if not exists pubkey_notification_cnts_pubkey_idx on pubkey_notification_cnts (pubkey asc)",
                                                     ])

    notification_processors = SortedDict{Symbol, Function}() |> ThreadSafe

    notification_counter_update_lock = ReentrantLock()

    # media:
    media = DBDict(String, Int, "media"; dbargs...,
                       keycolumn="url", valuecolumn="imported_at",
                       init_queries=["!create table if not exists media (
                                        url text not null,
                                        media_url text not null,
                                        size text not null,
                                        animated int not null,
                                        imported_at int not null,
                                        download_duration number not null,
                                        width int not null,
                                        height int not null,
                                        mimetype text not null,
                                        category text not null,
                                        category_confidence number not null,
                                        duration number not null default 0.0,
                                        primary key (url)
                                     )",
                                     "create index if not exists media_media_url_idx on media (media_url asc)",
                                     "create index if not exists media_url_size_animated_idx on media (url asc, size asc, animated asc)",
                                     "create index if not exists media_imported_at_idx on media (imported_at desc)",
                                     "create index if not exists media_category_idx on media (category asc)",
                                    ])

    event_media = DBSet(Nostr.EventId, "event_media"; dbargs...,
                           keycolumn="event_id", valuecolumn="url",
                           init_queries=["!create table if not exists event_media (
                                           event_id blob not null,
                                           url text not null
                                         )",
                                         "create index if not exists event_media_event_id_idx on event_media (event_id asc)",
                                         "create index if not exists event_media_url_idx      on event_media (url asc)",
                                        ])

    preview = DBDict(String, Int, "preview"; dbargs...,
                     keycolumn="url", valuecolumn="imported_at",
                     init_queries=["!create table if not exists preview (
                                       url text not null,
                                       imported_at int not null,
                                       download_duration number not null,
                                       mimetype text not null,
                                       category text,
                                       category_confidence number,
                                       md_title text,
                                       md_description text,
                                       md_image text,
                                       icon_url text,
                                       primary key (url)
                                   )",
                                   "create index if not exists preview_imported_at_idx on preview (imported_at desc)",
                                   "create index if not exists preview_category_idx on preview (category asc)",
                                  ])

    event_preview = DBSet(Nostr.EventId, "event_preview"; dbargs...,
                             keycolumn="event_id", valuecolumn="url",
                             init_queries=["!create table if not exists event_preview (
                                           event_id blob not null,
                                           url text not null
                                           )",
                                           "create index if not exists event_preview_event_id_idx on event_preview (event_id asc)",
                                           "create index if not exists event_preview_url_idx      on event_preview (url asc)",
                                          ])

    event_hashtags = DBSet(Nostr.EventId, "event_hashtags"; dbargs...,
                              keycolumn="event_id", valuecolumn="hashtag",
                              init_queries=["!create table if not exists event_hashtags (
                                               event_id blob not null,
                                               hashtag text not null,
                                               created_at int not null
                                            )",
                                            "create index if not exists event_hashtags_event_id_idx   on event_hashtags (event_id asc)",
                                            "create index if not exists event_hashtags_hashtag_idx    on event_hashtags (hashtag asc)",
                                            "create index if not exists event_hashtags_created_at_idx on event_hashtags (created_at desc)",
                                           ])
    hashtags = DBDict(String, Int, "hashtags"; dbargs...,
                      keycolumn="hashtag", valuecolumn="score",
                      init_queries=["!create table if not exists hashtags (
                                       hashtag text not null,
                                       score int not null,
                                       primary key (hashtag)
                                    )",
                                    "create index if not exists hashtags_score_idx   on hashtags (score desc)",
                                   ])

    media_uploads = MembershipDBDict(Nostr.PubKeyId, Nostr.Event, "media_uploads"; connsel=pqconnstr,
                                        init_queries=["create table if not exists media_uploads (
                                                      pubkey bytea not null,
                                                      type varchar(50) not null,
                                                      key jsonb not null,
                                                      created_at int8 not null,
                                                      path text not null, 
                                                      size int8 not null, 
                                                      mimetype varchar(200) not null,
                                                      category varchar(100) not null, 
                                                      category_confidence real not null, 
                                                      width int8 not null, 
                                                      height int8 not null,

                                                      sha256 bytea,
                                                      moderation_category varchar
                                                      )",
                                                      "create index if not exists media_uploads_pubkey_idx on media_uploads (pubkey asc)",
                                                      "create index if not exists media_uploads_created_at_idx on media_uploads (created_at desc)",
                                                      "create index if not exists media_uploads_sha256_idx on media_uploads (sha256 asc)",
                                                      "create index if not exists media_uploads_path_idx on media_uploads (path asc)",
                                                     ])

    dyn = Dict()
end

function close_conns(est)
    for a in propertynames(est)
        v = getproperty(est, a)
        if v isa ShardedDBDict
            println("closing $a")
            close(v)
        end
    end
end

function Base.close(est::DeduplicatedEventStorage)
    close_conns(est)
    close_conns(est.commons)
end

function Base.close(est::CacheStorage)
    close_conns(est)
    close_conns(est.commons)
    est.periodic_task_running[] = false
    wait(est.periodic_task[])
end

function Base.delete!(est::EventStorage)
    close(est)
    run(`sh -c "rm -frv $(est.dbargs.rootdirectory)"`)
end

function event_stats_cb(est::CacheStorage, e::Nostr.Event, prop, increment)
    exe(est.event_stats,           "update event_stats           set $prop = $prop + ?2 where event_id = ?1", e.id, increment)
    # exe(est.event_stats_by_pubkey, "update event_stats_by_pubkey set $prop = $prop + ?2 where event_id = ?1", e.id, increment)
end

function event_hook_execute(est::CacheStorage, e::Nostr.Event, funcall::Tuple)
    catch_exception(est, e, funcall) do
        funcname, args... = funcall
        eval(Symbol(funcname))(est, e, args...)
        incr(est, :eventhooksexecuted)
    end
end

function event_hook(est::CacheStorage, eid::Nostr.EventId, funcall::Tuple)
    if eid in est.events
        e = est.events[eid]
        event_hook_execute(est, e, Tuple(JSON.parse(JSON.json(funcall))))
    else
        exe(est.event_hooks, @sql("insert into event_hooks (event_id, funcall) values (?1, ?2)"), eid, JSON.json(funcall))
    end
    incr(est, :eventhooks)
end

function scheduled_hook_execute(est::CacheStorage, funcall::Tuple)
    catch_exception(est, funcall) do
        funcname, args... = funcall
        eval(Symbol(funcname))(est, args...)
        incr(est, :scheduledhooksexecuted)
    end
end

function schedule_hook(est::CacheStorage, execute_at::Int, funcall::Tuple)
    if execute_at <= time()
        scheduled_hook_execute(est, funcall)
    else
        exec(est.scheduled_hooks, @sql("insert into scheduled_hooks (execute_at, funcall) values (?1, ?2)"), (execute_at, JSON.json(funcall)))
    end
    incr(est, :scheduledhooks)
end

function track_user_stats(body::Function, est::CacheStorage, pubkey::Nostr.PubKeyId)
    function isuser()
        pubkey in est.meta_data && pubkey in est.contact_lists && 
        est.contact_lists[pubkey] in est.events &&
        length([t for t in est.events[est.contact_lists[pubkey]].tags
                if length(t.fields) >= 2 && t.fields[1] == "p"]) > 0
    end
    isuser_pre = isuser()
    body()
    isuser_post = isuser()
    if     !isuser_pre &&  isuser_post; incr(est, :users)
    elseif  isuser_pre && !isuser_post; incr(est, :users; by=-1)
    end
end

function event_pubkey_action(est::CacheStorage, eid::Nostr.EventId, re::Nostr.Event, action::Symbol)
    exe(est.event_pubkey_actions, @sql("insert into event_pubkey_actions values (?1, ?2, ?3, ?4, ?5, ?6, ?7, ?8) on conflict do nothing"), 
        eid, re.pubkey, re.created_at, 0, false, false, false, false)
    exe(est.event_pubkey_actions, "update event_pubkey_actions set $(action) = 1, updated_at = ?3 where event_id = ?1 and pubkey = ?2", 
        eid, re.pubkey, re.created_at)
    exe(est.event_pubkey_action_refs, @sql("insert into event_pubkey_action_refs values (?1, ?2, ?3, ?4, ?5)"), 
        eid, re.id, re.pubkey, re.created_at, re.kind)
end

function zap_sender(zap_receipt::Nostr.Event)
    for tag in zap_receipt.tags
        if length(tag.fields) >= 2 && tag.fields[1] == "description"
            return Nostr.PubKeyId(JSON.parse(tag.fields[2])["pubkey"])
        end
    end
    error("invalid zap receipt event")
end

function zap_receiver(zap_receipt::Nostr.Event)
    for tag in zap_receipt.tags
        if length(tag.fields) >= 2 && tag.fields[1] == "p"
            return Nostr.PubKeyId(tag.fields[2])
        end
    end
    error("invalid zap receipt event")
end

function parse_bolt11(b::String)
    if startswith(b, "lnbc")
        amount_digits = Char[]
        unit = nothing
        for i in 5:length(b)
            c = b[i]
            if isdigit(c)
                push!(amount_digits, c)
            else
                unit = c
                break
            end
        end
        amount_sats = parse(Int, join(amount_digits)) * 100_000_000
        if     unit == 'm'; amount_sats = amount_sats ÷ 1_000
        elseif unit == 'u'; amount_sats = amount_sats ÷ 1_000_000
        elseif unit == 'n'; amount_sats = amount_sats ÷ 1_000_000_000
        elseif unit == 'p'; amount_sats = amount_sats ÷ 1_000_000_000_000
        end
        amount_sats
    else
        nothing
    end
end

MAX_SATSZAPPED = Ref(1_100_000)
TRUSTED_ZAPPERS = Set{Nostr.PubKeyId}()
VERIFY_ZAPPERS = Ref(true)

re_hashref = r"\#\[([0-9]*)\]"
# re_mention = r"\bnostr:((note|npub|naddr|nevent|nprofile)1\w+)\b"
re_mention = r"((note|npub|naddr|nevent|nprofile)1\w+)\b"

function for_mentiones(body::Function, est::CacheStorage, e::Nostr.Event; pubkeys_in_content=true, resolve_parametrized_replaceable_events=true)
    content =
    if     e.kind == Int(Nostr.TEXT_NOTE) || e.kind == Int(Nostr.LONG_FORM_CONTENT)
        e.content
    elseif e.kind == Int(Nostr.REPOST)
        try JSON.parse(e.content)["content"] catch _ return end
    else
        ""
    end
    mentiontags = Set()
    for m in eachmatch(re_hashref, e.content)
        ref = 1 + try parse(Int, m.captures[1]) catch _ continue end
        ref <= length(e.tags) || continue
        tag = e.tags[ref]
        length(tag.fields) >= 2 || continue
        push!(mentiontags, tag)
    end
    function push_parametrized_replaceable_event(pubkey, kind, identifier)
        for (eid,) in DB.exec(est.dyn[:parametrized_replaceable_events], 
                              @sql("select event_id from parametrized_replaceable_events where pubkey = ?1 and kind = ?2 and identifier = ?3 limit 1"), 
                              (pubkey, kind, identifier))
            push!(mentiontags, Nostr.TagAny(["e", Nostr.hex(Nostr.EventId(eid))]))
        end
    end
    for tag in e.tags
        if length(tag.fields) >= 4 && tag.fields[4] == "mention"
            if tag.fields[1] == "a"
                if resolve_parametrized_replaceable_events
                    ps = split(tag.fields[2], ':')
                    try push_parametrized_replaceable_event(Nostr.PubKeyId(string(ps[2])), parse(Int, ps[1]), string(ps[3]))
                    catch _ end
                else
                    push!(mentiontags, tag)
                end
            elseif tag.fields[1] == "e"
                push!(mentiontags, tag)
            end
        end
    end
    for m in eachmatch(re_mention, e.content)
        s = m.captures[1]
        if startswith(s, "naddr")
            catch_exception(est, e, m) do
                if !isnothing(local r = try Dict(Bech32.nip19_decode(s)) catch _ end)
                    if resolve_parametrized_replaceable_events
                        push_parametrized_replaceable_event(r[Bech32.Author], r[Bech32.Kind], r[Bech32.Special])
                    else
                        push!(mentiontags, Nostr.TagAny(["a", "$(r[Bech32.Kind]):$(Nostr.hex(r[Bech32.Author])):$(r[Bech32.Special])"]))
                    end
                end
            end
        else
            catch_exception(est, e, m) do
                if !isnothing(local id = try Bech32.nip19_decode_wo_tlv(s) catch _ end)
                    id isa Nostr.PubKeyId || id isa Nostr.EventId || return
                    id isa Nostr.PubKeyId && !pubkeys_in_content && return
                    push!(mentiontags, Nostr.TagAny([id isa Nostr.PubKeyId ? "p" : "e", Nostr.hex(id)]))
                end
            end
        end
    end
    for tag in unique([Nostr.TagAny(t.fields[1:2]) for t in mentiontags])
        body(tag)
    end
end

function event_from_msg(m)
    t, md, d = m
    if d != nothing && length(d) >= 3 && d[1] == "EVENT"
        return (isnothing(md) ? nothing : get(md, "relay_url", nothing)), Nostr.dict2event(d[3])
    end
    nothing, nothing
end

function verify(est::EventStorage, e)
    (e.created_at < time()+300) || return false

    if !Nostr.verify(e)
        incr(est, :verifyerr)
        return false
    end
    
    return true
end

function dedup_message_log_filename(root_dir::String, created_at::Int)::String
    date = Dates.unix2datetime(created_at)
    dir = @sprintf "%s/%d/%02d" root_dir Dates.year(date) Dates.month(date)
    isdir(dir) || mkpath(dir)
    @sprintf "%s/%02d.log" dir Dates.day(date)
end

function import_msg_into_storage(msg::String, est::DeduplicatedEventStorage; force=false)
    import_msg_into_storage(msg, est.commons)

    if !force
        # fast event id extraction to skip further processing early
        eid = extract_event_id(msg)
        if !isnothing(eid) && !isempty(exe(est.deduped_events, @sql("select 1 from kv where event_id = ?1 limit 1"), 
                                           eid))
            incr(est, :seenearly)
            # exe(est.deduped_events, # this is considerably slowing down import
            #     @sql("update kv set times_seen = times_seen + 1 where event_id = ?1"), 
            #     eid)
            return false
        end
        incr(est, :seen)
    end

    relay_url, e = try
        event_from_msg(JSON.parse(msg))
    catch _
        incr(est, :parseerr)
        rethrow()
    end

    e isa Nostr.Event || return false
    verify(est, e) || return false

    incr(est, :any)

    fn = dedup_message_log_filename(est.dbargs.rootdirectory * "/messages", e.created_at)

    pos = lock(est.files) do files
        fout = get!(files, fn) do
            OpenedFile(open(fn, "a"), Ref(time()))
            # open(fn * ".inuse") do; end
        end
        pos = position(fout.io)
        println(fout.io, msg)
        flush(fout.io)
        fout.t_last_write[] = time()

        est.close_files_periodically() do
            closed_files = String[]
            for (fn, f) in collect(files)
                if time()-f.t_last_write[] >= est.max_open_file_age
                    close(f.io)
                    # rm(fn * ".inuse")
                    push!(closed_files, fn)
                end
            end
            for fn in closed_files
                delete!(est.files, fn)
            end
        end

        isempty(exe(est.deduped_events, @sql("select 1 from kv where event_id = ?1 limit 1"), eid)) ? pos : nothing
    end

    isnothing(pos) || exe(est.deduped_events,
                          @sql("insert into kv (event_id, pubkey, kind, created_at, processed_at, file_position, times_seen) values (?1, ?2, ?3, ?4, ?5, ?6, ?7)"), 
                          e.id, e.pubkey, e.kind, e.created_at, trunc(Int, time()), pos, 1)

    lock(est.commons.message_processors) do message_processors
        for func in values(message_processors)
            catch_exception(est, func, msg) do
                Base.invokelatest(func, est, msg)
            end
        end
    end

    true
end

function prune(est::DeduplicatedEventStorage, keep_after::Int)
    exec(est.deduped_events, @sql("delete from kv where created_at < ?1"), (keep_after,))
end

fetch_requests = Dict() |> ThreadSafe
fetch_requests_periodic = Throttle(; period=2.0)
FETCH_REQUEST_DURATION = Ref(60)

function fetch(filter)
    # @show (:fetch, filter)
    lock(fetch_requests) do fetch_requests
        haskey(fetch_requests, filter) && return
        Fetching.fetch(filter)
        fetch_requests[filter] = time()
        fetch_requests_periodic() do
            flushed = Set()
            for (k, t) in collect(fetch_requests)
                time() - t > FETCH_REQUEST_DURATION[] && push!(flushed, k)
            end
            for k in flushed
                delete!(fetch_requests, k)
            end
        end
    end
end

function fetch_user_metadata(est::CacheStorage, pubkey::Nostr.PubKeyId)
    kinds = []
    pubkey in est.meta_data || push!(kinds, Int(Nostr.SET_METADATA))
    pubkey in est.contact_lists || push!(kinds, Int(Nostr.CONTACT_LIST))
    isempty(kinds) || fetch((; kinds, authors=[pubkey]))
end

function fetch_event(est::CacheStorage, eid::Nostr.EventId)
    eid in est.events || fetch((; ids=[eid]))
end

function fetch_missing_events(est::CacheStorage, e::Nostr.Event)
    est.auto_fetch_missing_events && catch_exception(est, e) do
        for tag in e.tags
            if length(tag.fields) >= 2
                if tag.fields[1] == "e"
                    if !isnothing(local eid = try Nostr.EventId(tag.fields[2]) catch _ end)
                        fetch_event(est, eid)
                    end
                elseif tag.fields[1] == "p"
                    if !isnothing(local pk = try Nostr.PubKeyId(tag.fields[2]) catch _ end)
                        fetch_user_metadata(est, pk)
                    end
                end
            end
        end
    end
end

event_stats_fields = "event_id,
                      author_pubkey,
                      created_at,
                      likes, 
                      replies, 
                      mentions, 
                      reposts, 
                      zaps, 
                      satszapped, 
                      score, 
                      score24h"
event_stats_fields_cnt = length(split(event_stats_fields, ','))
event_stats_insert_q = register_query("insert into event_stats           ($event_stats_fields) values (?1, ?2,  ?3, ?4, ?5, ?6, ?7, ?8, ?9, ?10, ?11)")
# event_stats_by_pubkey_insert_q = register_query("insert into event_stats_by_pubkey ($event_stats_fields) values (?2, ?1,  ?3, ?4, ?5, ?6, ?7, ?8, ?9, ?10, ?11)")

already_imported_check_lock = ReentrantLock()
parameterized_replaceable_list_lock = ReentrantLock()

function import_msg_into_storage(msg::String, est::CacheStorage; force=false, disable_daily_stats=false)
    length(msg) > MAX_MESSAGE_SIZE[] && return false

    import_msg_into_storage(msg, est.commons)

    relay_url, e = try
        event_from_msg(JSON.parse(msg))
    catch _
        # Utils.print_exceptions()
        incr(est, :parseerr)
        rethrow()
    end

    e isa Nostr.Event || return false

    import_event(est, e; force, disable_daily_stats, relay_url)
end

BLOCKED_KINDS = [29333]
EVENT_RELAY_TRACKING_ENABLED = Ref(false)
IMPORT_REPORTING_EVENTS = Ref(false)

function import_event(est::CacheStorage, e::Nostr.Event; force=false, disable_daily_stats=false, relay_url=nothing)
    est.readonly[] && return false

    lock(est.tidcnts) do tidcnts; tidcnts[Threads.threadid()] += 1; end

    est.verification_enabled && !verify(est, e) && return false

    e.id in est.deleted_events && return false

    EVENT_RELAY_TRACKING_ENABLED[] && (isnothing(relay_url) || Postgres.execute(:p0, "insert into event_relays values (\$1, \$2, \$3) on conflict do nothing", [e.id, relay_url, Utils.current_time()]))
    isnothing(relay_url) || update_known_relays(est, relay_url)

    should_import = lock(already_imported_check_lock) do
        if e.kind in BLOCKED_KINDS || e.id in est.events || !ext_preimport_check(est, e)
            false
        else
            # push!(est.event_ids, e.id)
            est.events[e.id] = e
            true
        end
    end

    e.kind in kindints || (10000 <= e.kind < 20000) || (30000 <= e.kind < 40000) || return false

    (force || should_import) || return false

    lock(est.event_processors) do event_processors
        for func in values(event_processors)
            catch_exception(est, func, e) do
                Base.invokelatest(func, e)
            end
        end
    end

    incr(est, :any)

    est.event_created_at[e.id] = e.created_at

    if !isnothing(relay_url)
        est.dyn[:event_relay][e.id] = relay_url
    end

    if !(e.pubkey in est.pubkey_ids)
        push!(est.pubkey_ids, e.pubkey)
        incr(est, :pubkeys)
        exe(est.pubkey_followers_cnt, @sql("insert into pubkey_followers_cnt (key, value) values (?1,  ?2) on conflict do nothing"), e.pubkey, 0)
        est.auto_fetch_missing_events && fetch_user_metadata(est, e.pubkey)
        est.disable_trustrank && exec(est.pubkey_followers_cnt, @sql("insert into pubkey_trustrank values (?1,  ?2) on conflict do nothing"), (e.pubkey, 1.0))
        ext_pubkey(est, e)
    end


    ext_preimport(est, e)

    begin
        local is_pubkey_event = false
        local is_reply = false
        if e.kind == Int(Nostr.TEXT_NOTE)
            is_pubkey_event = true
            for tag in e.tags
                if length(tag.fields) >= 2 && (tag.fields[1] == "e" || tag.fields[1] == "a")
                    # is_reply = !(length(tag.fields) >= 4 && (tag.fields[4] == "mention" || tag.fields[4] == "highlight"))
                    if length(tag.fields) >= 4 && tag.fields[4] == "root"
                        is_reply = true
                        break
                    end
                end
            end
        elseif e.kind == Int(Nostr.REPOST)
            is_pubkey_event = true
        end
        if is_pubkey_event
            exe(est.pubkey_events, @sql("insert into pubkey_events (pubkey, event_id, created_at, is_reply) values (?1, ?2, ?3, ?4)"),
                e.pubkey, e.id, e.created_at, is_reply)
            # catch_exception(est, :import_recent_events) do
            #     re = est.dyn[:recent_events]
            #     lock(write_lock(re.rwlock)) do
            #         push!(re.ss, (e.created_at, trunc(Int, time()), is_reply, e.pubkey, e.id))
            #         while length(re.ss) > re.capacity[]
            #             delete!(re.ss, last(re.ss))
            #         end
            #     end
            # end
        end
    end

    incr(est, :tags; by=length(e.tags))

    # disable_daily_stats || catch_exception(est, e.id) do
    #     lock(est.commons.stats) do _
    #         d = string(Dates.Date(Dates.now()))
    #         if !dyn_exists(est, :daily_stats, :human_event, d, e.pubkey)
    #             dyn_insert(est, :daily_stats, :human_event, d, e.pubkey)
    #             dyn_inc(est, :daily_stats, :active_users, d)
    #             ext_is_human(est, e.pubkey) && dyn_inc(est, :daily_stats, :active_humans, d)
    #         end
    #     end
    # end

    catch_exception(est, e.id) do
        if e.kind == Int(Nostr.TEXT_NOTE) || e.kind == Int(Nostr.LONG_FORM_CONTENT)
            for (tbl, q, key_vals) in [(est.event_stats,           event_stats_insert_q,           (e.id,     e.pubkey)),
                                       # (est.event_stats_by_pubkey, event_stats_by_pubkey_insert_q, (e.pubkey,     e.id)),
                                      ]
                args = [key_vals..., e.created_at]
                append!(args, [0 for _ in 1:(event_stats_fields_cnt-length(args))])
                exe(tbl, q, args...)
            end
        end
    end

    catch_exception(est, e.id) do
        if     e.kind == Int(Nostr.SET_METADATA)
            track_user_stats(est, e.pubkey) do
                k = e.pubkey
                if !haskey(est.meta_data, k) || (e.created_at > est.events[est.meta_data[k]].created_at)
                    est.meta_data[k] = e.id
                    ext_metadata_changed(est, e)
                    update_pubkey_ln_address(est, e.pubkey)
                end
            end
        elseif e.kind == Int(Nostr.CONTACT_LIST)
            track_user_stats(est, e.pubkey) do
                if !haskey(est.contact_lists, e.pubkey) || !haskey(est.events, est.contact_lists[e.pubkey]) || (e.created_at > est.events[est.contact_lists[e.pubkey]].created_at)
                    import_contact_list(est, e)
                end
            end
            update_fetcher_relays(est, e.pubkey; source_event_id=e.id)
            # try
            #     for relay_url in collect(keys(JSON.parse(e.content)))
            #         register_relay(est, relay_url)
            #     end
            # catch _ end
        elseif e.kind == Int(Nostr.REACTION)
            incr(est, :reactions)
            for tag in e.tags
                if tag.fields[1] == "e"
                    if !isnothing(local eid = try Nostr.EventId(tag.fields[2]) catch _ end)
                        c = e.content
                        if isempty(c) || c[1] in "🤙+❤️"
                            ext_is_hidden(est, e.id) || event_hook(est, eid, (:event_stats_cb, :likes, +1))
                            event_pubkey_action(est, eid, e, :liked)
                            ext_reaction(est, e, eid)
                        end
                        # event_hook(est, eid, (:notifications_cb, YOUR_POST_HAD_REACTION, e.id, c))
                        event_hook(est, eid, (:notifications_cb, YOUR_POST_WAS_LIKED, e.id, c))
                    end
                end
            end

            fetch_missing_events(est, e)

        elseif e.kind == Int(Nostr.TEXT_NOTE)
            incr(est, :pubnotes)

            ext_text_note(est, e)

            if !isnothing(local parent_eid = parse_parent_eid(est, e))
                incr(est, :replies)
                ext_is_hidden(est, e.id) || !is_trusted_user(est, e.pubkey) || event_hook(est, parent_eid, (:event_stats_cb, :replies, +1))
                exe(est.event_replies, @sql("insert into event_replies (event_id, reply_event_id, reply_created_at) values (?1, ?2, ?3)"),
                    parent_eid, e.id, e.created_at)
                event_pubkey_action(est, parent_eid, e, :replied)
                est.event_thread_parents[e.id] = parent_eid
                ext_reply(est, e, parent_eid)
            end

            fetch_missing_events(est, e)

        elseif e.kind == Int(Nostr.DIRECT_MESSAGE)
            import_directmsg(est, e)
            event_hook(est, e.id, (:notifications_cb, NEW_DIRECT_MESSAGE))

        elseif e.kind == Int(Nostr.EVENT_DELETION)
            import_delete_event(est, e) && incr(est, :eventdeletions)

        elseif e.kind == Int(Nostr.REPOST)
            incr(est, :reposts)
            for tag in e.tags
                if tag.fields[1] == "e"
                    if !isnothing(local eid = try Nostr.EventId(tag.fields[2]) catch _ end)
                        ext_is_hidden(est, e.id) || event_hook(est, eid, (:event_stats_cb, :reposts, +1))
                        event_pubkey_action(est, eid, e, :reposted)
                        ext_repost(est, e, eid)
                        break
                    end
                end
            end

            fetch_missing_events(est, e)

        elseif e.kind == Int(Nostr.ZAP_RECEIPT)
            # TODO zap auth
            amount_sats = 0
            parent_eid = nothing
            zapped_pk = nothing
            description = nothing
            for tag in e.tags
                if length(tag.fields) >= 2
                    if tag.fields[1] == "e"
                        parent_eid = try Nostr.EventId(tag.fields[2]) catch _ end
                    elseif tag.fields[1] == "p"
                        zapped_pk = try Nostr.PubKeyId(tag.fields[2]) catch _ end
                    elseif tag.fields[1] == "bolt11"
                        b = tag.fields[2]
                        if !isnothing(local amount = parse_bolt11(b))
                            if amount <= MAX_SATSZAPPED[]
                                amount_sats = amount
                            end
                        end
                    elseif tag.fields[1] == "description"
                        description = try JSON.parse(tag.fields[2]) catch _ nothing end
                    end
                end
            end
            if amount_sats > 0 && !isnothing(description) && !isnothing(zapped_pk)
                zapper_ok = Ref(false)
                if !VERIFY_ZAPPERS[] || e.pubkey in TRUSTED_ZAPPERS
                    zapper_ok[] = true
                else
                    catch_exception(est, :zapper_check) do # TODO: move to bg task
                        if zapped_pk in est.meta_data
                            mdeid = est.meta_data[zapped_pk]
                            if mdeid in est.events
                                md = est.events[mdeid]
                                d = JSON.parse(md.content)
                                if !isnothing(local lnurl =
                                              if haskey(d, "lud16")
                                                  name, domain = split(strip(d["lud16"]), '@')
                                                  "https://$(domain)/.well-known/lnurlp/$name"
                                              elseif haskey(d, "lud06")
                                                  String(Bech32.decode("lnurl", d["lud06"]))
                                              else
                                                  nothing
                                              end)
                                    dd = JSON.parse(String(HTTP.request("GET", lnurl;
                                                                        retry=false, connect_timeout=10, readtimeout=10, proxy=Main.PROXY).body))
                                    if haskey(dd, "nostrPubkey")
                                        zapper_ok[] = try Nostr.PubKeyId(dd["nostrPubkey"]) catch _ end == e.pubkey
                                    end
                                end
                            end
                        end
                    end
                end

                if zapper_ok[]
                    incr(est, :zaps)
                    incr(est, :satszapped; by=amount_sats)
                    if !isnothing(parent_eid)
                        event_hook(est, parent_eid, (:event_stats_cb, :zaps, +1))
                        event_pubkey_action(est, parent_eid, 
                                            Nostr.Event(e.id, zap_sender(e), e.created_at, e.kind, 
                                                        e.tags, e.content, e.sig),
                                            :zapped)
                        ext_zap(est, e, parent_eid, amount_sats)
                    end
                    ext_pubkey_zap(est, e, zapped_pk, amount_sats)
                end
            end
        elseif e.kind == Int(Nostr.MUTE_LIST)
            est.mute_list[e.pubkey] = e.id
            update_content_moderation_rules(est, e.pubkey)
        elseif e.kind == Int(Nostr.CATEGORIZED_PEOPLE)
            for tag in e.tags
                if length(tag.fields) >= 2
                    if tag.fields[1] == "d" && tag.fields[2] == "mute"
                        est.mute_list_2[e.pubkey] = e.id
                        update_content_moderation_rules(est, e.pubkey)
                        break
                    elseif tag.fields[1] == "d" && tag.fields[2] == "mutelists"
                        est.mute_lists[e.pubkey] = e.id
                        update_content_moderation_rules(est, e.pubkey)
                        break
                    elseif tag.fields[1] == "d" && tag.fields[2] == "allowlist"
                        est.allow_list[e.pubkey] = e.id
                        update_content_moderation_rules(est, e.pubkey)
                        break
                    else tag.fields[1] == "d"
                        identifier = tag.fields[2]
                        lock(parameterized_replaceable_list_lock) do
                            DB.exe(est.parameterized_replaceable_list, @sql("delete from parameterized_replaceable_list where pubkey = ?1 and identifier = ?2"), e.pubkey, identifier)
                            DB.exe(est.parameterized_replaceable_list, @sql("insert into parameterized_replaceable_list values (?1,?2,?3,?4)"), e.pubkey, identifier, e.created_at, e.id)
                        end
                        break
                    end
                end
            end
        elseif e.kind == Int(Nostr.RELAY_LIST_METADATA)
            if !haskey(est.dyn[:relay_list_metadata], e.pubkey) || est.events[est.dyn[:relay_list_metadata][e.pubkey]].created_at < e.created_at
                est.dyn[:relay_list_metadata][e.pubkey] = e.id
            end
            update_fetcher_relays(est, e.pubkey; source_event_id=e.id)
        elseif e.kind == Int(Nostr.BOOKMARKS)
            if !haskey(est.dyn[:bookmarks], e.pubkey) || est.events[est.dyn[:bookmarks][e.pubkey]].created_at < e.created_at
                parse_eids(e) = [Nostr.EventId(tag.fields[2]) for tag in e.tags if length(tag.fields) >= 2 && tag.fields[1] == "e"]
                old_eids = e.pubkey in est.dyn[:bookmarks] ? parse_eids(est.events[est.dyn[:bookmarks][e.pubkey]]) : []
                est.dyn[:bookmarks][e.pubkey] = e.id
                import_pubkey_bookmarks(est, e)
                new_eids = parse_eids(e)
                for eid in new_eids
                    eid in old_eids || event_hook(est, eid, (:notifications_cb, YOUR_POST_WAS_BOOKMARKED, e.id))
                end
            end
        elseif e.kind == Int(Nostr.HIGHLIGHT)
            try
                for tag in e.tags 
                    if length(tag.fields) >= 2
                        if tag.fields[1] == "e"
                            eid = Nostr.EventId(tag.fields[2]) 
                            event_hook(est, eid, (:notifications_cb, YOUR_POST_WAS_HIGHLIGHTED, e.id))
                        elseif tag.fields[1] == "a"
                            eid = lookup_parametrized_replaceable_event(est, parse_a_tag(tag.fields[2]))
                            event_hook(est, eid, (:notifications_cb, YOUR_POST_WAS_HIGHLIGHTED, e.id))
                        end
                    end
                end
            catch _ Utils.print_exceptions() end
        elseif e.kind == Int(Nostr.LONG_FORM_CONTENT)
            ext_long_form_note(est, e)
<<<<<<< HEAD
        elseif e.kind == Int(Nostr.FOLLOW_PACK)
            import_follow_list_media(est, e)
=======
        elseif e.kind == Int(Nostr.REPORTING)
            IMPORT_REPORTING_EVENTS[] && import_reporting(est, e)
>>>>>>> dcf0c415
        end
    end

    catch_exception(est, e.id) do
        if 10000 <= e.kind < 20000
            lock(parameterized_replaceable_list_lock) do
                DB.exec(est.dyn[:parametrized_replaceable_events],
                        @sql("insert into replaceable_events values (?1,?2,?3) on conflict (pubkey, kind) do update set event_id = ?3"),
                        (e.pubkey, e.kind, e.id))
            end
        end
    end
    
    catch_exception(est, e.id) do
        if 30000 <= e.kind < 40000
            for tag in e.tags
                if length(tag.fields) >= 2 && tag.fields[1] == "d"
                    identifier = tag.fields[2]
                    lock(parameterized_replaceable_list_lock) do
                        # TODO check created_at
                        DB.exec(est.dyn[:parametrized_replaceable_events], @sql("delete from parametrized_replaceable_events where pubkey = ?1 and kind = ?2 and identifier = ?3"), (e.pubkey, e.kind, identifier))
                        DB.exec(est.dyn[:parametrized_replaceable_events], @sql("insert into parametrized_replaceable_events values (?1,?2,?3,?4,?5)"), (e.pubkey, e.kind, identifier, e.id, e.created_at))
                    end
                    break
                end
            end
        end
    end

    for (funcall,) in exe(est.event_hooks, @sql("select funcall from event_hooks where event_id = ?1"), e.id)
        event_hook_execute(est, e, Tuple(JSON.parse(funcall)))
    end
    exe(est.event_hooks, @sql("delete from event_hooks where event_id = ?1"), e.id)

    catch_exception(est, e.id) do
        ext_event(est, e)
    end

    return true
end

function parse_a_tag(s::String)
    kind, pubkey, identifier = map(string, split(s, ':'))
    kind = parse(Int, kind)
    pubkey = Nostr.PubKeyId(pubkey)
    (; kind, pubkey, identifier)
end

function lookup_parametrized_replaceable_event(est::CacheStorage, event_coords::NamedTuple)
    for (eid,) in exec(est.dyn[:parametrized_replaceable_events], 
                       @sql("select event_id from parametrized_replaceable_events where pubkey = ?1 and kind = ?2 and identifier = ?3 limit 1"), 
                       (event_coords.pubkey, event_coords.kind, event_coords.identifier))
        return Nostr.EventId(eid)
    end
    nothing
end

function parse_parent_eid(est::CacheStorage, e::Nostr.Event)
    function parse_eid(tag)
        if length(tag.fields) >= 4 
            if     tag.fields[1] == "e"
                try return Nostr.EventId(tag.fields[2]) catch _ end
            elseif tag.fields[1] == "a" 
                try return lookup_parametrized_replaceable_event(est, parse_a_tag(tag.fields[2]))
                catch _ end
            end
        end
        nothing
    end

    parent_eid = nothing
    for tag in e.tags
        if length(tag.fields) >= 4 && tag.fields[4] == "reply"
            reid = parse_eid(tag)
            if !isnothing(reid)
                parent_eid = reid
            end
        end
    end
    isnothing(parent_eid) && for tag in e.tags
        if length(tag.fields) >= 4 && tag.fields[4] == "root"
            reid = parse_eid(tag)
            if !isnothing(reid)
                parent_eid = reid
                break
            end
        end
    end
    isnothing(parent_eid) && for tag in e.tags
        if length(tag.fields) >= 2 && (tag.fields[1] == "e" || tag.fields[1] == "a") && (length(tag.fields) < 4 || tag.fields[4] != "mention")
            reid = parse_eid(tag)
            if !isnothing(reid)
                parent_eid = reid
            end
        end
    end

    parent_eid
end

function import_contact_list(est::CacheStorage, e::Nostr.Event; notifications=true, newonly=false)
    old_follows = Set{Nostr.PubKeyId}()

    if !newonly
        if haskey(est.contact_lists, e.pubkey)
            if e.pubkey in est.contact_lists
                clid = est.contact_lists[e.pubkey]
                if clid in est.events
                    for tag in est.events[clid].tags
                        if length(tag.fields) >= 2 && tag.fields[1] == "p"
                            follow_pubkey = try Nostr.PubKeyId(tag.fields[2]) catch _ continue end
                            push!(old_follows, follow_pubkey)
                        end
                    end
                end
            end
        end
    end

    est.contact_lists[e.pubkey] = e.id

    new_follows = Set{Nostr.PubKeyId}()
    for tag in e.tags
        if length(tag.fields) >= 2 && tag.fields[1] == "p"
            follow_pubkey = try Nostr.PubKeyId(tag.fields[2]) catch _ continue end
            push!(new_follows, follow_pubkey)
        end
    end

    for follow_pubkey in new_follows
        follow_pubkey in old_follows && continue
        exe(est.pubkey_followers, @sql("insert into pubkey_followers (pubkey, follower_pubkey, follower_contact_list_event_id) values (?1, ?2, ?3)"),
            follow_pubkey, e.pubkey, e.id)
        if is_trusted_user(est, e.pubkey)
            exe(est.pubkey_followers_cnt, @sql("update pubkey_followers_cnt set value = value + 1 where key = ?1"),
                follow_pubkey)
            notifications && notification(est, follow_pubkey, e.created_at, NEW_USER_FOLLOWED_YOU, e.pubkey)
        end
    end
    for follow_pubkey in old_follows
        follow_pubkey in new_follows && continue
        exe(est.pubkey_followers, @sql("delete from pubkey_followers where pubkey = ?1 and follower_pubkey = ?2"),
            follow_pubkey, e.pubkey)
        if is_trusted_user(est, e.pubkey)
            exe(est.pubkey_followers_cnt, @sql("update pubkey_followers_cnt set value = greatest(0, value - 1) where key = ?1"),
                follow_pubkey)
            notifications && notification(est, follow_pubkey, e.created_at, USER_UNFOLLOWED_YOU, e.pubkey)
        end
    end
end

function import_directmsg(est::CacheStorage, e::Nostr.Event)
    incr(est, :directmsgs)
    for tag in e.tags
        if length(tag.fields) >= 2 && tag.fields[1] == "p"
            if !isnothing(local receiver = try Nostr.PubKeyId(tag.fields[2]) catch _ end)
                hidden = ext_is_hidden(est, e.pubkey) || try Base.invokelatest(Main.App.is_hidden, est, receiver, :content, e.pubkey) catch _ false end
                # @show (receiver, e.pubkey, hidden)
                if !hidden
                    lock(est.pubkey_directmsgs_cnt_lock) do
                        isempty(exe(est.pubkey_directmsgs, @sql("select 1 from pubkey_directmsgs where receiver = ?1 and event_id = ?2 limit 1"), receiver, e.id)) &&
                        exe(est.pubkey_directmsgs, @sql("insert into pubkey_directmsgs values (?1, ?2, ?3, ?4)"), receiver, e.pubkey, e.created_at, e.id)

                        cond = "receiver = ?1 and (case when ?2::bytea is null then sender is null else sender = ?2 end)"
                        for sender in [nothing, e.pubkey]
                            if isempty(exe(est.pubkey_directmsgs_cnt, "select * from pubkey_directmsgs_cnt where $cond limit 1", receiver, sender))
                                exe(est.pubkey_directmsgs_cnt, "insert into pubkey_directmsgs_cnt values (?1, ?2, ?3, ?4, ?5)", receiver, sender, 0, e.created_at, e.id)
                            end
                            exe(est.pubkey_directmsgs_cnt, "update pubkey_directmsgs_cnt set cnt = cnt + ?3 where $cond", receiver, sender, +1)
                            r = exe(est.pubkey_directmsgs_cnt, "select latest_at from pubkey_directmsgs_cnt where $cond limit 1", receiver, sender)
                            if !isempty(r)
                                prev_latest_at = r[1][1]
                                if e.created_at >= prev_latest_at
                                    exe(est.pubkey_directmsgs_cnt, "update pubkey_directmsgs_cnt set latest_at = ?3, latest_event_id = ?4 where $cond", receiver, sender, e.created_at, e.id)
                                end
                            end
                        end
                    end
                end

                break
            end
        end
    end
end

function import_delete_event(est::CacheStorage, e::Nostr.Event; dryrun=false)
    deleted = Ref(false)

    function delete_event(eid)
        if !dryrun
            est.deleted_events[eid] = e.id
        end
        if eid in est.events
            dryrun || delete!(est.events, eid)
            deleted[] = true
        end
    end

    for tag in e.tags
        if length(tag.fields) >= 2 && tag.fields[1] == "e"
            if !isnothing(local eid = try Nostr.EventId(tag.fields[2]) catch _ end)
                if eid in est.events
                    de = est.events[eid]
                    if de.pubkey == e.pubkey
                        delete_event(eid)
                    end
                end
            end
        elseif length(tag.fields) >= 2 && tag.fields[1] == "a"
            kind, pk, identifier = map(string, split(tag.fields[2], ':'))
            kind = parse(Int, kind)
            pk = Nostr.PubKeyId(pk)
            for (eid,) in Postgres.execute(:p0,  "select event_id from parametrized_replaceable_events where pubkey = \$1 and kind = \$2 and identifier = \$3 limit 1", 
                                           [pk, kind, identifier])[2]
                eid = Nostr.EventId(eid)
                delete_event(eid)
            end
            Postgres.execute(:p0,  "delete from parametrized_replaceable_events where pubkey = \$1 and kind = \$2 and identifier = \$3", [pk, kind, identifier])
            if kind == Int(Nostr.LONG_FORM_CONTENT)
                for (eid,) in Postgres.execute(:p0, "select eid from reads_versions where pubkey = \$1 and identifier = \$2", [pk, identifier])[2]
                    eid = Nostr.EventId(eid)
                    delete_event(eid)
                end
                dryrun || Postgres.execute(:p0, "delete from reads where pubkey = \$1 and identifier = \$2", [pk, identifier])
                dryrun || Postgres.execute(:p0, "delete from reads_versions where pubkey = \$1 and identifier = \$2", [pk, identifier])
            end
        end
    end

    deleted[]
end

function import_pubkey_bookmarks(est::CacheStorage, e::Nostr.Event)
    Postgres.transaction(est.dbargs.connsel) do sess
        Postgres.execute(sess, "delete from pubkey_bookmarks where pubkey = \$1", [e.pubkey])
        for tag in e.tags
            if length(tag.fields) >= 2 && tag.fields[1] == "e"
                eid = Nostr.EventId(tag.fields[2])
                Postgres.execute(sess, "insert into pubkey_bookmarks values (\$1, \$2, \$3, \$4, \$5)", 
                                 [e.pubkey, eid, nothing, nothing, nothing])
            end
        end
    end
end

REPORTING_WHITELIST = Set{Nostr.PubKeyId}()

function import_reporting(est::CacheStorage, e::Nostr.Event)
    function insert_rule(target, target_type, grp)
        Postgres.execute(:membership, "insert into filterlist values (\$1, \$2, \$3, \$4, \$5, \$6) on conflict do nothing", 
                         [target, target_type, true, grp, e.created_at, "1984/$(Nostr.hex(e.id)): " * e.content])
    end
    cnt = 0
    if e.pubkey in REPORTING_WHITELIST
        for tag in e.tags
            if length(tag.fields) >= 3 
                grp =
                if     tag.fields[3] == "impersonation"; "impersonation"
                elseif tag.fields[3] == "spam";          "spam"
                else;  continue
                end
                if     tag.fields[1] == "p" && !isnothing(local pk = try Nostr.PubKeyId(tag.fields[2]) catch _ end)
                    insert_rule(pk, "pubkey", grp)
                    cnt += 1
                elseif tag.fields[1] == "e" && !isnothing(local eid = try Nostr.EventId(tag.fields[2]) catch _ end)
                    insert_rule(eid, "event", grp)
                    insert_rule(est.events[eid].pubkey, "pubkey", grp)
                    cnt += 2
                else
                    continue
                end
            end
        end
    end
    cnt
end

function update_content_moderation_rules(est::CacheStorage, pubkey::Nostr.PubKeyId)
    pubkey in est.app_settings && Main.App.import_content_moderation_rules(est, pubkey)
end

function run_scheduled_hooks(est::CacheStorage)
    for (ctid, funcall) in exec(est.scheduled_hooks, @sql("select ctid, funcall from scheduled_hooks where execute_at <= ?1"), (trunc(Int, time()),))
        scheduled_hook_execute(est, Tuple(JSON.parse(funcall)))
        exec(est.scheduled_hooks, @sql("delete from scheduled_hooks where ctid = ?1"), (string(ctid),))
    end
end

function prune(deduped_storage::DeduplicatedEventStorage, cache_storage::CacheStorage, keep_after::Int)
    # WIP
    @threads for dbconn in deduped_storage.events.dbconns
        eids = [Nostr.EventId(eid) for eid in exe(dbconn, @sql("select event_id from kv where created_at < ?1"), (keep_after,))]
        for eid in eids
            # delete!(cache_storage.event_ids, eid)
            delete!(cache_storage.events, eid)
            exec(cache_storage.pubkey_followers, @sql("delete from kv where follower_contact_list_event_id = ?1"), (eid,))
            exec(cache_storage.event_hooks, @sql("delete from kv where event_id = ?1"), (eid,))
        end

        # cache_storage.pubkey_ids?
        #
        for c in [cache_storage.event_stats]
            exec(c, @sql("delete from kv where created_at < ?1"), (keep_after,))
        end
        exec(cache_storage.event_replies, @sql("delete from kv where reply_created_at < ?1"), (keep_after,))

        # cache_storage.contact_lists ?
        # cache_storage.meta_data ?

        # cache_storage.event_thread_parents ?
    end
end

function dump_to_directory(ssd::ShardedDBDict{K, V}, target_dir) where {K, V}
    for (i, dbconn) in enumerate(ssd.dbconns)
        lock(dbconn) do dbconn
            dbfn = @sprintf "%s/%02x.sqlite" target_dir i
            println("writing to ", dbfn)
            isfile(dbfn) && rm(dbfn)
            exe(dbconn, "vacuum into '$dbfn'")
            sleep(0.1)
        end
    end
end

function dump_to_directory(est::EventStorage, target_dir)
    # TBD
    for a in propertynames(est)
        v = getproperty(est, a)
        if v isa ShardedSqliteDict
            println("dumping $a")
            #dump_to_directory(v, target_dir)
        end
    end
end

function vacuum(est::EventStorage)
    for a in propertynames(est)
        v = getproperty(est, a)
        if v isa ShardedSqliteDict
            println("vacuuming $a")
            for dbconn in v.dbconns
                exe(dbconn, "vacuum")
            end
        end
    end
end

# function vacuum_some_tables(est::CacheStorageSqlite)
#     for ssd in [
#                 est.event_hooks,
#                 est.meta_data,
#                 est.contact_lists,
#                ]
#         @time for dbconn in ssd.dbconns
#             DB.exe(dbconn, "vacuum")
#         end
#     end
# end

print_exceptions_lock = ReentrantLock()
chunked_reading_lock = ReentrantLock()

function print_exceptions()
    lock(print_exceptions_lock) do
        @show Threads.threadid()
        Utils.print_exceptions()
    end
end

function init(commons::StorageCommons, running)
    isdir(commons.dbargs.rootdirectory) || mkpath(commons.dbargs.rootdirectory)

    for prop in stat_names
        haskey(commons.stats, prop) || (commons.stats[prop] = 0)
    end
    load_stats(commons)

    commons.tstart[] = time()

    commons.gc_task[] = GCTask(; period=15)
    nothing
end

function init(est::DeduplicatedEventStorage, running=Ref(true))
    init(est.commons, running)
end

function init(est::CacheStorage, running=Ref(true); noperiodic=false)
    init(est.commons, running)

    ext_init(est)
##
    # est.dyn[:dyn] = est.params.DBSet(Nostr.EventId, "dyn"; est.dbargs...,
    #                                     init_queries=["!create table if not exists dyn (
    #                                                   c1, c2, c3, c4, c5
    #                                                   )",
    #                                                   "create index if not exists dyn_c1 on dyn (c1 asc)",
    #                                                   "create index if not exists dyn_c2 on dyn (c2 asc)",
    #                                                   "create index if not exists dyn_c3 on dyn (c3 asc)",
    #                                                   "create index if not exists dyn_c4 on dyn (c4 asc)",
    #                                                   "create index if not exists dyn_c5 on dyn (c5 asc)",
    #                                                  ])
##
    est.dyn[:pubkey_ln_address] = est.params.DBDict(Nostr.PubKeyId, String, "pubkey_ln_address"; est.dbargs...,
                                                    keycolumn="pubkey",
                                                    valuecolumn="ln_address",
                                                    init_extra_indexes=["create index if not exists pubkey_ln_address_ln_address_idx on pubkey_ln_address (ln_address asc)",
                                                                       ])
##
    est.dyn[:relay_list_metadata] = est.params.DBDict(Nostr.PubKeyId, Nostr.EventId, "relay_list_metadata"; est.dbargs...,
                                                      keycolumn="pubkey",
                                                      valuecolumn="event_id")
##
    est.dyn[:bookmarks] = est.params.DBDict(Nostr.PubKeyId, Nostr.EventId, "bookmarks"; est.dbargs...,
                                            keycolumn="pubkey",
                                            valuecolumn="event_id")
##
    est.dyn[:pubkey_bookmarks] = est.params.DBSet(Nostr.PubKeyId, "pubkey_bookmarks"; est.dbargs...,
                                                  init_queries=["create table if not exists pubkey_bookmarks (
                                                                pubkey bytea not null,
                                                                ref_event_id bytea,
                                                                ref_kind bytea,
                                                                ref_pubkey bytea,
                                                                ref_identifier bytea
                                                                )",
                                                                "create index if not exists pubkey_bookmarks_pubkey_ref_event_id on pubkey_bookmarks (pubkey, ref_event_id)",
                                                                "create index if not exists pubkey_bookmarks_ref_event_id on pubkey_bookmarks (ref_event_id)",
                                                               ])
##
    est.dyn[:event_relay] = est.params.DBDict(Nostr.EventId, String, "event_relay"; est.dbargs...,
                                              keycolumn="event_id",
                                              valuecolumn="relay_url")
##
    est.dyn[:parametrized_replaceable_events] = est.params.DBSet(Nostr.PubKeyId, "parametrized_replaceable_events"; est.dbargs...,
                                                                 init_queries=["!create table if not exists parametrized_replaceable_events (
                                                                               pubkey blob not null,
                                                                               kind int not null,
                                                                               identifier text not null,
                                                                               event_id blob not null,
                                                                               created_at int not null
                                                                               )",
                                                                               "create index if not exists parametrized_replaceable_events_pubkey_idx     on parametrized_replaceable_events (pubkey asc)",
                                                                               "create index if not exists parametrized_replaceable_events_kind_idx       on parametrized_replaceable_events (kind asc)",
                                                                               "create index if not exists parametrized_replaceable_events_identifier_idx on parametrized_replaceable_events (identifier asc)",
                                                                               "create index if not exists parametrized_replaceable_events_created_at_idx on parametrized_replaceable_events (created_at desc)"])
##
    # let l = ReentrantLock()
    #     est.dyn[:recent_events] = (; 
    #                                rwlock   = ReadWriteLock(0, false, l, Threads.Condition(l)),
    #                                ss       = SortedSet{Tuple{Int, Int, Bool, Nostr.PubKeyId, Nostr.EventId}}(DataStructures.Reverse),
    #                                capacity = Ref(3_000_000))
    # end
##
    
    if !noperiodic
        est.periodic_task_running[] = true
        est.periodic_task[] = errormonitor(@async while est.periodic_task_running[]
                                               catch_exception(est, :periodic) do
                                                   Base.invokelatest(periodic, est)
                                               end
                                               Utils.active_sleep(60.0, est.periodic_task_running)
                                           end)
    end
end

function periodic(est::CacheStorage)
    est.readonly[] && return
    run_scheduled_hooks(est)
    cnt = expire_scores(est)
    incr(est, :scoresexpired; by=cnt)
end

function find_message_logs(src_dirs::Vector{String}; files_newer_than::Real=0)
    fns = []
    for src_dir in src_dirs
        for (dir, _, fs) in walkdir(src_dir)
            for fn in fs
                endswith(fn, ".log") || continue
                ffn = "$dir/$fn"
                !isnothing(files_newer_than) && stat(ffn).mtime < files_newer_than && continue
                push!(fns, ffn)
            end
        end
    end
    sort(fns)
end

function import_to_storage(
        est::EventStorage, src_dirs::Vector{String};
        running=Ref(true)|>ThreadSafe, files_newer_than::Real=0,
        max_threads=Threads.nthreads())
    init(est, running)

    empty!(threadprogress)

    fns = find_message_logs(src_dirs; files_newer_than)

    fnpos = []
    chunksize = 100_000_000
    for fn in fns
        last_pos = get(est.commons.latest_file_positions, fn, 0)
        for p in 0:chunksize:filesize(fn)
            end_pos = min(p+chunksize, filesize(fn))
            end_pos > last_pos && push!(fnpos, (; fn, start_pos=p, end_pos))
        end
    end

    fnpos = sort(fnpos, by=fnp->fnp.start_pos)

    thrcnt = Ref(0) |> ThreadSafe
    fnposcnt = Ref(0) |> ThreadSafe

    @time @sync for (fnidx, fnp) in collect(enumerate(fnpos))
        while running[] && thrcnt[] >= max_threads; sleep(0.05); end
        running[] || break
        incr(thrcnt)
        Threads.@spawn begin
            catch_exception(est, fnp) do
                # running[] || continue
                try
                    file_pos = max(fnp.start_pos - 2*MAX_MESSAGE_SIZE[], 0)
                    open(fnp.fn) do flog
                        seek(flog, file_pos); file_pos > 0 && readline(flog)
                        msgcnt_ = Ref(0)
                        chunk_done = false
                        while running[]
                            (chunk_done = (eof(flog) || position(flog) >= fnp.end_pos)) && break

                            SHOW_PROGRESS[] && (msgcnt_[] % 1000 == 0) && term_progress((@sprintf "[%5d] %s" fnidx fnp.fn), msgcnt_[], est.commons.stats, "$(fnposcnt[])/$(length(fnpos))", est.commons.tstart[])
                            msgcnt_[] += 1

                            msg = readline(flog)
                            # isempty(msg) && break

                            length(msg) > MAX_MESSAGE_SIZE[] && continue

                            catch_exception(est, msg) do
                                import_msg_into_storage(msg, est)
                            end
                        end
                        incr(est, :msg; by=msgcnt_[])
                        chunk_done && lock(est.commons.latest_file_positions) do latest_file_positions
                            latest_file_positions[fnp.fn] = max(position(flog), get(latest_file_positions, fnp.fn, 0))
                        end
                    end
                finally
                    SHOW_PROGRESS[] && term_progress(fnp.fn, PROGRESS_COMPLETE, est.commons.stats, "$(fnposcnt[])/$(length(fnpos))", est.commons.tstart[])
                    incr(fnposcnt)
                end
            end
            decr(thrcnt)
        end
    end
    while thrcnt[] > 0; sleep(0.1); end

    save_stats(est.commons)

    complete(est)

    report_result(est)
end

function extract_event_id(msg::String)
    pat = "\"id\":\""
    r1 = findnext(pat, msg, 1)
    if !isnothing(r1)
        r2 = findnext(pat, msg, r1[end]+1)
        if isnothing(r2) # check if we see only one id key
            eid = try
                eidhex = msg[r1[end]+1:findnext("\"", msg, r1[end]+1)[1]-1]
                Nostr.EventId(eidhex)
            catch _ end
            if !isnothing(eid)
                return eid
            end
        end
    end
    nothing
end

function complete(commons::StorageCommons)
    stop(commons.gc_task[])
end

function complete(est::DeduplicatedEventStorage)
    complete(est.commons)

    lock(est.files) do files
        for (fn, f) in collect(files)
            close(f.io)
        end
        empty!(files)
    end
end

function complete(est::CacheStorage)
    complete(est.commons)

    ext_complete(est)
end

function report_result(commons::StorageCommons)
    println("#msgbytes: $(sum(values(commons.latest_file_positions))/(1024^3)) GB")
    println("stats:")
    for (k, v) in sort(collect(pairs(getstats(commons.stats))))
        println(@sprintf "  %20s => %d" k v)
    end
end
@forward EventStorage.commons report_result
function report_result(est::CacheStorage)
    report_result(est.commons)
    println("dicts:")
    println(barplot(map(string, [Nostr.SET_METADATA, Nostr.CONTACT_LIST]), map(length, [est.meta_data, est.contact_lists])))
end

function getstats(stats)
    lock(stats) do stats
        (; (prop => get(stats, prop, 0) for prop in stat_names)...)
    end
end

function mon(est::EventStorage)
    local running = Ref(true)
    tsk = @async begin; readline(); running[] = false; println("stopping"); end
    local pc = nothing
    while running[]
        c = get(est.commons.stats, :any, 0)
        isnothing(pc) && (pc = c)
        print("  ", c-pc, " msg/s         \r")
        pc = c
        sleep(1)
    end
end

function dyn_exists(est, args...)
    where = join((" and c$i = ?$i" for i in 1:length(args)))
    !isempty(DB.exec(est.dyn[:dyn], "select 1 from dyn where true $where limit 1", args))
end
function dyn_select(est, args...; limit=nothing, columns=nothing)
    where = join((" and c$i = ?$i" for i in 1:length(args)))
    isnothing(limit) || (where *= " limit $limit")
    columns = isnothing(columns) ? "*" : join(("c$i" for i in columns), ',')
    DB.exec(est.dyn[:dyn], "select $columns from dyn where true $where", args)
end
function dyn_insert(est, args...)
    cols = join(("c$i" for i in 1:length(args)), ',')
    vals = join(("?$i" for i in 1:length(args)), ',')
    DB.exec(est.dyn[:dyn], "insert into dyn ($cols) values ($vals)", args)
end
function dyn_delete(est, args...)
    where = join((" and c$i = ?$i" for i in 1:length(args)))
    DB.exec(est.dyn[:dyn], "delete from dyn where true $where", args)
end
function dyn_get(est, args...)
    r = dyn_select(est, args...; limit=1, columns=[length(args)+1])
    isempty(r) ? nothing : r[1][1]
end
function dyn_set(est, args...; limit=nothing)
    where = join((" and c$i = ?$i" for i in 1:length(args)-1))
    isnothing(limit) || (where *= " limit $limit")
    DB.exec(est.dyn[:dyn], "update dyn set c$(length(args)) = ?$(length(args)) where true $where", args)
end
function dyn_inc(est, args...; by=+1)
    cnt = dyn_get(est, args...)
    if isnothing(cnt) 
        dyn_insert(est, args..., 0)
        cnt = 0
    end
    cnt += by
    dyn_set(est, args..., cnt)
    cnt
end

function update_pubkey_ln_address(est::CacheStorage, pubkey::Nostr.PubKeyId)
    pubkey in est.meta_data || return
    eid = est.meta_data[pubkey]
    eid in est.events || return
    d = try JSON.parse(est.events[eid].content) catch _ end
    if d isa Dict
        lud16 = get(d, "lud16", nothing)
        !isnothing(lud16) && (est.dyn[:pubkey_ln_address][pubkey] = lud16)
    end
end

function Base.lock(body::Function, l::Union{ReadLock, WriteLock})
    lock!(l)
    try
        body()
    finally
        unlock!(l)
    end
end

function recent_events_init(est::CacheStorage; days=2, running=Utils.PressEnterToStop())
    rs = DB.exec(est.pubkey_events, "select pubkey, event_id, created_at, is_reply from pubkey_events where created_at>=?1 order by created_at desc", (trunc(Int,time()-days*24*3600),))
    re = est.dyn[:recent_events]
    lock(write_lock(re.rwlock)) do
        empty!(re.ss)
        for (i, r) in enumerate(rs)
            yield()
            running[] || break
            print("recent_events_init: $i / $(length(rs))\r")
            pk, eid, created_at, is_reply = Nostr.PubKeyId(r[1]), Nostr.EventId(r[2]), r[3], r[4]
            push!(re.ss, (created_at, created_at, is_reply, pk, eid))
        end
    end
    length(rs)
end

function update_fetcher_relays(est::CacheStorage, pubkey::Nostr.PubKeyId; source_event_id=nothing)
    relay_urls = [t[2] for t in Main.App.get_user_relays(est; pubkey)[1].tags]
    for relay_url in relay_urls
        Postgres.execute(:p0, "insert into fetcher_relays values (\$1, \$2, \$3) on conflict (relay_url) do update set updated_at = excluded.updated_at", 
                         [relay_url, Dates.now(), source_event_id])
    end
end

function update_known_relays(est::CacheStorage, relay_url::String)
    Postgres.execute(:p0, "insert into known_relays values (\$1, \$2) on conflict (relay_url) do update set last_import_at = excluded.last_import_at", 
                     [relay_url, Dates.now()])
end

function import_messages(est::CacheStorage, filename::String; pos=0, cond=e->true, running=Utils.PressEnterToStop())
    total = Ref(0)
    imported = Ref(0)
    condcnt = Ref(0)
    kindstats = Accumulator{Int, Int}()
    open(filename) do f
        if pos != 0
            seek(f, pos)
            readline()
        end
        while !eof(f)
            running[] || break
            yield()
            msg = readline(f)
            try
                d = JSON.parse(msg)
                if d[3][1] == "EVENT"
                    e = Nostr.Event(d[3][3])
                    kindstats[e.kind] += 1
                    if cond(e)
                        condcnt[] += 1
                        import_msg_into_storage(msg, est) && (imported[] += 1)
                    end
                end
            catch ex
                println(ex)
            end
            total[] += 1
            if total[] % 1000 == 0
                print("total: $(total[])  cond: $(condcnt[])  imported: $(imported[])\r")
            end
        end
    end
    (; total=total[], cond=condcnt[], imported=imported[], kindstats)
end

function iterate_events_in_file(body::Function, filename::String; pos=0, cond=e->true, running=Utils.PressEnterToStop(), silent=false)
    total = Ref(0)
    condcnt = Ref(0)
    open(filename) do f
        if pos != 0
            seek(f, pos)
            readline()
        end
        while !eof(f)
            running[] || break
            msg = readline(f)
            try
                d = JSON.parse(msg)
                if d[3][1] == "EVENT"
                    e = Nostr.Event(d[3][3])
                    if cond(e)
                        condcnt[] += 1
                        body(e) == :stop && break
                    end
                end
                total[] += 1
                if total[] % 1000 == 0
                    yield()
                    !silent && print("total: $(total[])  cond: $(condcnt[])\r")
                end
            catch ex
                println(ex)
            end
        end
    end
    nothing
end

function ext_event(est::CacheStorage, e::Nostr.Event) end

include("cache_storage_ext.jl")
include("cache_storage_media.jl")

function sendtolog(tag, fc; server=:p7)
   Postgres.execute(server, "insert into log values (\$1, \$2, \$3, \$4, \$5)",
                    [Dates.now(), gethostname(), string(Main.NODEIDX), tag, JSON.json(fc)])
end
<|MERGE_RESOLUTION|>--- conflicted
+++ resolved
@@ -1358,13 +1358,10 @@
             catch _ Utils.print_exceptions() end
         elseif e.kind == Int(Nostr.LONG_FORM_CONTENT)
             ext_long_form_note(est, e)
-<<<<<<< HEAD
         elseif e.kind == Int(Nostr.FOLLOW_PACK)
             import_follow_list_media(est, e)
-=======
         elseif e.kind == Int(Nostr.REPORTING)
             IMPORT_REPORTING_EVENTS[] && import_reporting(est, e)
->>>>>>> dcf0c415
         end
     end
 
